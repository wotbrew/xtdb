--- conflicted
+++ resolved
@@ -1,15 +1,9 @@
 (ns ^:no-doc crux.memory
   (:require [clojure.tools.logging :as log]
             [crux.io :as cio]
-<<<<<<< HEAD
-            [taoensso.nippy :as nippy])
+            [juxt.clojars-mirrors.nippy.v3v1v1.taoensso.nippy :as nippy])
   (:import [java.io DataInputStream DataOutputStream]
            java.nio.Buffer
-=======
-            [juxt.clojars-mirrors.nippy.v3v1v1.taoensso.nippy :as nippy])
-  (:import crux.ByteUtils
-           [java.io DataInputStream DataOutputStream]
->>>>>>> fe0fcfa6
            java.nio.ByteBuffer
            java.util.function.Supplier
            [org.agrona DirectBuffer ExpandableDirectByteBuffer MutableDirectBuffer]
